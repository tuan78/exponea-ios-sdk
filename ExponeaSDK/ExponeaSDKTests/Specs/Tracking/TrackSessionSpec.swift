--- conflicted
+++ resolved
@@ -17,17 +17,6 @@
     override func spec() {
         describe("A session tracking") {
             context("After being instantiated") {
-<<<<<<< HEAD
-                // Force the first launch to set the default timeout value
-                Exponea.shared.userDefaults.set(false, forKey: Constants.Keys.launchedBefore)
-
-                it("session start shouldn't have any value") {
-                    expect(Exponea.shared.userDefaults.integer(forKey: Constants.Keys.sessionStarted)).to(equal(0))
-                }
-                it("session end shouldn't have any value") {
-                    expect(Exponea.shared.userDefaults.integer(forKey: Constants.Keys.sessionEnded)).to(equal(0))
-                }
-=======
                 // TODO: Refactor
 //                // Force the first launch to set the default timeout value
 //                Exponea.shared.userDefaults.set(false, forKey: Constants.Keys.launchedBefore)
@@ -38,10 +27,6 @@
 //                it("session end shouldn't have any value") {
 //                    expect(Exponea.shared.userDefaults.integer(forKey: Constants.Keys.sessionEnded)).to(equal(0))
 //                }
-//                it("session should have default timeout value") {
-//                    expect(UserDefaults.standard.double(forKey: Constants.Keys.timeout)).to(equal(Constants.Session.defaultTimeout))
-//                }
->>>>>>> 0d87d9d4
             }
         }
     }
