//
//  ExponeaType.swift
//  ExponeaSDK
//
//  Created by Dominik Hadl on 27/05/2018.
//  Copyright © 2018 Exponea. All rights reserved.
//

import Foundation

/// Protocol of what types of events are available in the Exponea SDK.
public protocol ExponeaType: class {
    /// Shared instance of Exponea SDK.
    static var shared: Exponea { get }
    /// Logger shared instance.
    static var logger: Logger { get set }
    
    /// Configurarion object.
    var configuration: Configuration? { get }
    /// Identification of the flushing mode used in to send the data to the Exponea API.
    var flushingMode: FlushingMode { get set }
    
    // MARK: - Configure -
    
    /// Initialize the configuration without a projectMapping (token mapping) for each type of event.
    ///
    /// - Parameters:
    ///   - projectToken: Project token to be used through the SDK.
    ///   - authorization: The authorization type used to authenticate with some Exponea endpoints.
    ///   - baseURL: Base URL used for the project, for example if you use a custom domain with your Exponea setup.
    func configure(projectToken: String, authorization: Authorization, baseURL: String?)
    
    /// Initialize the configuration with a projectMapping (token mapping) for each type of event. This allows
    /// you to track events to multiple projects, even the same event to more project at once.
    ///
    /// - Parameters:
    ///   - projectToken: Project token to be used through the SDK, as a fallback to projectMapping.
    ///   - projectMapping: The project token mapping dictionary providing all the tokens.
    ///   - authorization: The authorization type used to authenticate with some Exponea endpoints.
    ///   - baseURL: Base URL used for the project, for example if you use a custom domain with your Exponea setup.
    func configure(projectToken: String, projectMapping: [EventType: [String]],
                   authorization: Authorization, baseURL: String?)

    /// Initialize the configuration with a plist file containing the keys for the ExponeaSDK.
    ///
    /// - Parameters:
    ///   - plistName: Property list name containing the SDK setup keys
    ///
    /// Mandatory keys:
    ///  - projectToken: Project token to be used through the SDK, as a fallback to projectMapping.
    ///  - authorization: The authorization type used to authenticate with some Exponea endpoints.
    func configure(plistName: String)
    
    // MARK: - Tracking -
    
    /// Adds new events to a customer.
    /// All events will be stored into coredata until it will be flushed (send to api).
    ///
    /// - Parameters:
    ///     - properties: Object with event values.
    ///     - timestamp: Unix timestamp when the event was created.
    ///     - eventType: Name of event.
    func trackEvent(properties: [AnyHashable: JSONConvertible], timestamp: Double?, eventType: String?)
<<<<<<< HEAD
    func identifyCustomer(customerId: String?, properties: [AnyHashable: JSONConvertible], timestamp: Double?)
=======
    
    /// Update the informed properties to a specific customer.
    /// All properties will be stored into coredata until it will be flushed (send to api).
    ///
    /// - Parameters:
    ///     - customerId: Specify your customer with external id, for example an email address.
    ///     - properties: Object with properties to be updated.
    ///     - timestamp: Unix timestamp when the event was created.
    func updateCustomerProperties(customerId: String?, properties: [AnyHashable: JSONConvertible], timestamp: Double?)
>>>>>>> c292ad47
    
    /// This method can be used to manually flush all available data to Exponea.
    func flushData()
    
    // MARK: - Push -
    
    /// Tracks the push notification token to Exponea API with struct.
    ///
    /// - Parameter token: Token data.
    func trackPushToken(_ token: Data)
    
    /// Tracks the push notification token to Exponea API with string.
    ///
    /// - Parameter token: String containing the push notification token.
    func trackPushToken(_ token: String)

    /// Tracks the push notification clicked event to Exponea API.
    func trackPushClicked()
    
    // MARK: - Sessions -
    
    /// Tracks the start of the user session.
    func trackSessionStart()

    /// Tracks the end of the user session.
    func trackSessionEnd()
    
    // MARK: - Data Fetching -
    
    /// Fetchs all events for a customer.
    ///
    /// - Parameters:
    ///     - request: Event from a specific customer to be retrieve.
    ///     - completion: Object containing the data requested.
    func fetchEvents(with request: EventsRequest,
                     completion: @escaping (Result<EventsResponse>) -> Void)
<<<<<<< HEAD
    
    func fetchAttributes(with request: AttributesDescription,
                         completion: @escaping (Result<AttributesListDescription>) -> Void)
    
=======

    /// Fetchs the customer attributes.
    ///
    /// - Parameters:
    ///     - request: Customer attribues from a specific customer to be retrieve.
    ///     - completion: Object containing the data requested.
    func fetchAttributes(with request: CustomerAttribute,
                         completion: @escaping (Result<CustomerAttributesGroup>) -> Void)

    /// Fetchs the recommendation for a customer.
    ///
    /// - Parameters:
    ///     - request: List of recommendation from a specific customer to be retrieve.
    ///     - completion: Object containing the data requested.
>>>>>>> c292ad47
    func fetchRecommendation(with request: RecommendationRequest,
                             completion: @escaping (Result<RecommendationResponse>) -> Void)
    
}<|MERGE_RESOLUTION|>--- conflicted
+++ resolved
@@ -53,18 +53,6 @@
     
     // MARK: - Tracking -
     
-    /// Adds new events to a customer.
-    /// All events will be stored into coredata until it will be flushed (send to api).
-    ///
-    /// - Parameters:
-    ///     - properties: Object with event values.
-    ///     - timestamp: Unix timestamp when the event was created.
-    ///     - eventType: Name of event.
-    func trackEvent(properties: [AnyHashable: JSONConvertible], timestamp: Double?, eventType: String?)
-<<<<<<< HEAD
-    func identifyCustomer(customerId: String?, properties: [AnyHashable: JSONConvertible], timestamp: Double?)
-=======
-    
     /// Update the informed properties to a specific customer.
     /// All properties will be stored into coredata until it will be flushed (send to api).
     ///
@@ -72,8 +60,7 @@
     ///     - customerId: Specify your customer with external id, for example an email address.
     ///     - properties: Object with properties to be updated.
     ///     - timestamp: Unix timestamp when the event was created.
-    func updateCustomerProperties(customerId: String?, properties: [AnyHashable: JSONConvertible], timestamp: Double?)
->>>>>>> c292ad47
+    func identifyCustomer(customerId: String?, properties: [AnyHashable: JSONConvertible], timestamp: Double?)
     
     /// This method can be used to manually flush all available data to Exponea.
     func flushData()
@@ -91,7 +78,7 @@
     func trackPushToken(_ token: String)
 
     /// Tracks the push notification clicked event to Exponea API.
-    func trackPushClicked()
+    func trackPushOpened(with userInfo: [AnyHashable: Any])
     
     // MARK: - Sessions -
     
@@ -110,27 +97,20 @@
     ///     - completion: Object containing the data requested.
     func fetchEvents(with request: EventsRequest,
                      completion: @escaping (Result<EventsResponse>) -> Void)
-<<<<<<< HEAD
-    
-    func fetchAttributes(with request: AttributesDescription,
-                         completion: @escaping (Result<AttributesListDescription>) -> Void)
-    
-=======
 
     /// Fetchs the customer attributes.
     ///
     /// - Parameters:
     ///     - request: Customer attribues from a specific customer to be retrieve.
     ///     - completion: Object containing the data requested.
-    func fetchAttributes(with request: CustomerAttribute,
-                         completion: @escaping (Result<CustomerAttributesGroup>) -> Void)
+    func fetchAttributes(with request: AttributesDescription,
+                         completion: @escaping (Result<AttributesListDescription>) -> Void)
 
     /// Fetchs the recommendation for a customer.
     ///
     /// - Parameters:
     ///     - request: List of recommendation from a specific customer to be retrieve.
     ///     - completion: Object containing the data requested.
->>>>>>> c292ad47
     func fetchRecommendation(with request: RecommendationRequest,
                              completion: @escaping (Result<RecommendationResponse>) -> Void)
     
