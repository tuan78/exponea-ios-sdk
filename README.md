<p align="center">
  <img src="./Documentation/logo_yellow.png?raw=true" alt="Exponea"/>
</p>

![Platform](https://img.shields.io/badge/Platform-iOS-lightgrey.svg?style=flat)
![Platform](https://img.shields.io/badge/Swift-4.1-green.svg?style=flat)
[![License](https://img.shields.io/badge/License-Apache%202.0-yellow.svg)](https://opensource.org/licenses/Apache-2.0)

## Exponea iOS SDK

This library allows you to interact from your application or game with the Exponea App. Exponea empowers B2C marketers to raise conversion rates, improve acquisition ROI, and maximize customer lifetime value.

It has been written 100% in Swift with ❤️


## 📦 Installation

### CocoaPods

```ruby
# Add this under your main application target
<<<<<<< HEAD
pod "ExponeaSDK", "~> 2.5.0"

# If you also use rich push notifications,
# add this line to your notification service extension target.
pod "ExponeaSDK-Notifications", "~> 2.5.0"
=======
pod "ExponeaSDK", "~> 2.5.1"

# If you also use rich push notifications,
# add this line to your notification service extension target.
pod "ExponeaSDK-Notifications", "~> 2.5.1"
>>>>>>> 319c6896
```

> Read more about rich push notifications support [here](./Documentation/PUSH.md).

### Carthage

> Carthage will by default build both `ExponeaSDK` and `ExponeaSDKNotifications` frameworks. The latter one is only supposed to be used in a notification service extension if you wish support rich push notifications. Read more about rich push notifications [here](./Documentation/PUSH.md).

```
<<<<<<< HEAD
github "exponea/exponea-ios-sdk" ~> 2.5.0
=======
github "exponea/exponea-ios-sdk" ~> 2.5.1
>>>>>>> 319c6896
```

## 📱 Demo Application

Check out our [sample project](https://github.com/exponea/exponea-ios-sdk/tree/master/ExponeaSDK/Example) to try it yourself! 😉

## 💻 Usage

### Getting Started

Check the detailed [step by step guide here](./Documentation/Guide/GUIDE.md) to get started.

### Documentation

To implement the Exponea SDK you must configure the SDK first:

* [Configuration](./Documentation/CONFIG.md)

Then you can start using all the other features:

* [Track Events & Customer Properties](./Documentation/TRACK.md)
* [Track Campaigns(Universal links)](./Documentation/UNIVERSAL_LINK.md)
* [Data Flushing](./Documentation/FLUSH.md)
* [Push Notifications](./Documentation/PUSH.md)
* [Fetch Data](./Documentation/FETCH.md)
* [Payments](./Documentation/PAYMENT.md)
* [Anonymize](./Documentation/ANONYMIZE.md)

## 🔗 Useful links

* [Exponea Developer Hub](https://developers.exponea.com)
* [Exponea App](https://app.exponea.com/login)

## 📝 Release Notes

Release notes can be found [here](./Documentation/RELEASE_NOTES.md).


## 📄 License

**ExponeaSDK** is available under the Apache 2.0 license. See the [LICENSE](https://opensource.org/licenses/Apache-2.0) file for more info.

```
   Copyright 2019 Exponea

   Licensed under the Apache License, Version 2.0 (the "License");
   you may not use this file except in compliance with the License.
   You may obtain a copy of the License at

     http://www.apache.org/licenses/LICENSE-2.0

   Unless required by applicable law or agreed to in writing, software
   distributed under the License is distributed on an "AS IS" BASIS,
   WITHOUT WARRANTIES OR CONDITIONS OF ANY KIND, either express or implied.
   See the License for the specific language governing permissions and
   limitations under the License.
```
<|MERGE_RESOLUTION|>--- conflicted
+++ resolved
@@ -19,19 +19,11 @@
 
 ```ruby
 # Add this under your main application target
-<<<<<<< HEAD
-pod "ExponeaSDK", "~> 2.5.0"
-
-# If you also use rich push notifications,
-# add this line to your notification service extension target.
-pod "ExponeaSDK-Notifications", "~> 2.5.0"
-=======
 pod "ExponeaSDK", "~> 2.5.1"
 
 # If you also use rich push notifications,
 # add this line to your notification service extension target.
 pod "ExponeaSDK-Notifications", "~> 2.5.1"
->>>>>>> 319c6896
 ```
 
 > Read more about rich push notifications support [here](./Documentation/PUSH.md).
@@ -41,11 +33,7 @@
 > Carthage will by default build both `ExponeaSDK` and `ExponeaSDKNotifications` frameworks. The latter one is only supposed to be used in a notification service extension if you wish support rich push notifications. Read more about rich push notifications [here](./Documentation/PUSH.md).
 
 ```
-<<<<<<< HEAD
-github "exponea/exponea-ios-sdk" ~> 2.5.0
-=======
 github "exponea/exponea-ios-sdk" ~> 2.5.1
->>>>>>> 319c6896
 ```
 
 ## 📱 Demo Application
