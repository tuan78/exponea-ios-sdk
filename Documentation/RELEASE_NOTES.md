## Release Notes

<<<<<<< HEAD
=======
## Release Notes for 2.5.1
#### December 19, 2019
* Bug Fixes
  * Fixed an issue where anonymize() would fail with automatic push notification tracking enabled on iOS 10

>>>>>>> 319c6896
## Release Notes for 2.5.0
#### November 26, 2019
* Features
  * The SDK can now be fully configured also in the code, not only with the configuration file and thus making it more flexible. This new feature is based on https://github.com/exponea/exponea-ios-sdk/issues/10.
* Bug Fixes
  * Fixed: https://github.com/exponea/exponea-ios-sdk/issues/8 - A push notification might have opened the application multiple times if there are multiple SDKs integrated in the application. This shouldn't happen anymore.
  * Fixed: URL link checking is now more robust and handles also incorrectly formatted URL links.

## 2.4.0
#### November 05, 2019
* Features
  * The SDK has a new protective layer for the public API as well as for the interaction with the operating system. It means that in the production setup it prefers to fail silently instead of crashing the whole application.
  * Push notification events now contain more information about campaigns and the action taken and are consistent with Exponea Android SDK.
* Bug Fixes
  * Increased overall code quality by fixing many lint errors. This makes many warnings from the SDK disappear when the application is compiled.
  * The internal mechanisms of the SDK are now really hidden and not usable by the application. It prevents developers from using some undocumented internal part of the SDK in an inappropriate way.
  * Fixed: We fixed a networking issue which cancelled all network requests made by the whole application (not only the SDK) after calling the anonymize() method.
  * Fixed: SDK Initialization now handles database initialization properly. Previously there were some critical errors that could crash the application.
  * There are significant improvements in the unit tests of the SDK.

### 2.3.0
#### September 30, 2019
* Features
	* [Universal link tracking](./UNIVERSAL_LINK.md): SDK can now track app opens from Universal link. Sessions that are started from Universal link contain campaign data.
* Bug Fixes
  * The SDK is now better at handling parallel tasks which lead to nasty crashes in the past.  
  * Fixed: Internal event database thread-safety issues that caused random crashes in previous versions. Database layer only exposes immutable projections of database objects to the outside world. All operations on those objects have to be performed using Database layer itself.
  * Fixed: Event flushing can now only be performed once at a time. Simultaneous calls to `Exponea.shared.flushData()` will only flush data to Exponea once. Flush uses semaphore to ensure that only one thread can perform flushing process.

### 2.2.3
* Configuration now has a token update frequency, which specifies how often should the push token be sent to Exponea (on change, on every start, daily)

### 2.2.2
* Rich push notifications deep link handling mechanism improvements
	- deeplinks which are not a valid URL will not produce a crash on NSUserActivity continuation (eg. MYLINK::HOME:SCREEN:1)

### 2.2.1
* Added option to define default properties (see [FETCH.md](./CONFIG.md))
* Example app updated to use default properties

### 2.2.0
* Added option to fetch consent cateogires (see [FETCH.md](./FETCH.md))
* Raised Swift version to 5.0
* Various small improvements

### 2.1.3
* Improve push notification tracking parameters

### 2.1.2
* Improve push notification tracking parameters
* Handle universal links better when opening them as push actions

### 2.1.1

* Change notification action_type to "mobile notification" for better tracking purposes
* Improve rich push notifications documentation to be explicit about category identifier in content extension

### 2.1.0

* Track additional parameters on automatic push notification clicked tracking
* Add support for tracking push delivered notifications when they are delivered even withou the user opening them, please [see this guide](./PUSH.md) on how to set this up

### 2.0.1

* Fix issues with notification extension when integrating through CocoaPods
	- **Note:** It is now required to add `pod 'ExponeaSDK-Notifications'` to your Podfile instead of the previous `pod 'ExponeaSDK/Notifications'`

### 2.0.0

* Removal of deprecated and unsupported functions
* Documentation improvements
* Support for legacy categories for notification actions
* Better support of dynamic buttons in notification actions in iOS 12+

### 1.2.0-beta5

* Make sure to handle cases where push notification payload does not contain `data` structure

### 1.2.0-beta4

* Add support for rich notification default action on notification tap
* Improve how notification actions (both default and buttons) are parsed and handled

### 1.2.0-beta3

* Fix parsing of button actions
* Make sure notification actions open in foreground

### 1.2.0-beta2

* Fixes for sound not working properly in rich push
* Better campaing data and action info parsing in rich push tracking
* Fix open app action button key for notification service

### 1.2.0-beta1

* Adds support for the new rich push notification feature

### 1.1.8

* Basic authorization and features relying on it (Fetch Events, Fetch Attributes) have been deprecated
* Token authorization has been added and can be now used as for tracking
* Stress unit tests were added
* Issue with creating big amounts of database objects has been fixed

### 1.1.7

* Refactored automatic push notification tracking to support all edge case configurations
* Fix issues when parsing push payload and make sure all parameters related to push are always respected
* Fix crashes related to improper escaping of closures in swizzled push receive methods

### 1.1.6

* Fix issue where timestamp milliseconds were not always respected due to type casting

### 1.1.5

* Improved push handling, prevent crashes caused by swizzling

### 1.1.4

* Minor bugfixes

### 1.1.3

* Improved connection checking
* Fix iOS 12 CoreData scalar type bug with retries

### 1.1.2

* Added better connection handling and flush retrying

### 1.1.1

* Failed requests will now be retried
* Add option to configure the maximum amount of retries (see [Config](./CONFIG.md))
* Documentation improvements

### 1.1.0

* [Anonymize feature](./ANONYMIZE.md)
* Dependencies update
* Crash bugfixes related to CoreData threading
* Various other improvements and bugfixes

### 1.0

Initial release.<|MERGE_RESOLUTION|>--- conflicted
+++ resolved
@@ -1,13 +1,10 @@
 ## Release Notes
 
-<<<<<<< HEAD
-=======
 ## Release Notes for 2.5.1
 #### December 19, 2019
 * Bug Fixes
   * Fixed an issue where anonymize() would fail with automatic push notification tracking enabled on iOS 10
 
->>>>>>> 319c6896
 ## Release Notes for 2.5.0
 #### November 26, 2019
 * Features
