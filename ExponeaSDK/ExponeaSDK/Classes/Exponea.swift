--- conflicted
+++ resolved
@@ -120,8 +120,7 @@
                                                  eventType),
                                           customData: nil)
     }
-
-<<<<<<< HEAD
+  
     @objc internal func trackSessionStart() {
         if trackingManager.trackEvent(.sessionStart, customData: nil) {
             Exponea.logger.log(.verbose, message: Constants.SuccessMessages.sessionStarted)
@@ -143,7 +142,8 @@
                                                selector: #selector(trackSessionEnd),
                                                name: .UIApplicationDidEnterBackground,
                                                object: nil)
-=======
+    }
+  
     /// Send data to trackmanager to store the customer properties into coredata
     internal func trackCustomerProperties(customerId: KeyValueModel,
                                           properties: [KeyValueModel],
@@ -152,7 +152,6 @@
                                                  properties,
                                                  timestamp),
                                           customData: nil)
->>>>>>> f90390f7
     }
 }
 
@@ -196,7 +195,6 @@
                                          eventType: eventType)
     }
 
-<<<<<<< HEAD
     /// Restart any tasks that were paused (or not yet started) while the application was inactive.
     /// If the application was previously in the background, optionally refresh the user interface.
     ///
@@ -209,7 +207,7 @@
     ///
     public class func trackSessionEnd() {
         shared.trackSessionEnd()
-=======
+    }
     /// Update the informed properties to a specific customer.
     /// All properties will be stored into coredata until it will be
     /// flushed (send to api).
@@ -224,6 +222,5 @@
         return shared.trackCustomerProperties(customerId: customerId,
                                               properties: properties,
                                               timestamp: timestamp)
->>>>>>> f90390f7
     }
 }